--- conflicted
+++ resolved
@@ -1,25 +1,6 @@
-<<<<<<< HEAD
-"""ChebPy: A Python implementation of Chebfun.
-
-ChebPy is a Python package for numerical computing with functions. It is inspired
-by the MATLAB package Chebfun and provides similar functionality for working with
-functions rather than numbers. ChebPy represents functions using Chebyshev series
-and allows for operations such as integration, differentiation, root-finding, and more.
-
-Attributes:
-    __version__: The current version of the ChebPy package.
-"""
-
-__version__ = "0.4.3.3"
-=======
 import importlib.metadata
->>>>>>> f25a19e7
 
 from .api import chebfun, pwc
 from .core.settings import ChebPreferences as UserPreferences
 
-<<<<<<< HEAD
-__all__ = ["chebfun", "pwc", "UserPreferences"]
-=======
-__version__ = importlib.metadata.version("chebfun")
->>>>>>> f25a19e7
+__version__ = importlib.metadata.version("chebfun")