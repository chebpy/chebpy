--- conflicted
+++ resolved
@@ -1,9 +1,4 @@
-<<<<<<< HEAD
-from .api import chebfun, pwc
-from .core.settings import ChebPreferences as UserPreferences
-=======
-# -*- coding: utf-8 -*-
 __version__ = "0.4.3"
 
-from chebpy.api import *
->>>>>>> ee990fdb
+from .api import chebfun, pwc
+from .core.settings import ChebPreferences as UserPreferences