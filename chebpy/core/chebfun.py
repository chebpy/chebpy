--- conflicted
+++ resolved
@@ -1,4 +1,3 @@
-<<<<<<< HEAD
 # -*- coding: utf-8 -*-
 
 from __future__ import division
@@ -385,386 +384,4 @@
 )
 
 for op in ufuncs:
-    addUfunc(op)
-=======
-# -*- coding: utf-8 -*-
-
-from __future__ import division
-
-import operator
-import numpy as np
-import matplotlib.pyplot as plt
-
-from chebpy.core.bndfun import Bndfun
-from chebpy.core.settings import DefaultPrefs
-from chebpy.core.utilities import (Interval, Domain, check_funs,
-                                   generate_funs, compute_breakdata)
-from chebpy.core.decorators import (self_empty, float_argument,
-                                    cast_arg_to_chebfun)
-from chebpy.core.exceptions import BadDomainArgument, BadFunLengthArgument
-
-
-class Chebfun(object):
-
-    # --------------------------
-    #  alternative constructors
-    # --------------------------
-    @classmethod
-    def initempty(cls):
-        return cls(np.array([]))
-
-    @classmethod
-    def initconst(cls, c, domain=DefaultPrefs.domain):
-        funs = generate_funs(domain, Bndfun.initconst, [c])
-        return cls(funs)
-
-    @classmethod
-    def initidentity(cls, domain=DefaultPrefs.domain):
-        funs = generate_funs(domain, Bndfun.initidentity)
-        return cls(funs)
-
-    @classmethod
-    def initfun(cls, f, domain=DefaultPrefs.domain, n=None):
-        if n:
-            return Chebfun.initfun_fixedlen(f, n, domain)
-        else:
-            return Chebfun.initfun_adaptive(f, domain)
-
-    @classmethod
-    def initfun_adaptive(cls, f, domain=DefaultPrefs.domain):
-        funs = generate_funs(domain, Bndfun.initfun_adaptive, [f])
-        return cls(funs)
-
-    @classmethod
-    def initfun_fixedlen(cls, f, n, domain=DefaultPrefs.domain):
-        domain = np.array(domain)
-        nn = np.array(n)
-        if nn.size == 1:
-            nn = nn * np.ones(domain.size-1)
-        elif nn.size > 1:
-            if nn.size != domain.size - 1:
-                raise BadFunLengthArgument
-        if domain.size < 2:
-            raise BadDomainArgument
-        funs = np.array([])
-        intervals = zip(domain[:-1], domain[1:])
-        for interval, length in zip(intervals, nn):
-            interval = Interval(*interval)
-            fun = Bndfun.initfun_fixedlen(f, interval, length)
-            funs = np.append(funs, fun)
-        return cls(funs)
-
-    # --------------------
-    #  operator overloads
-    # --------------------
-    def __add__(self, f):
-        return self._apply_binop(f, operator.add)
-
-    @self_empty(np.array([]))
-    @float_argument
-    def __call__(self, x):
-
-        # initialise output
-        out = np.full(x.size, np.nan)
-
-        # evaluate a fun when x is an interior point
-        for fun in self:
-            idx = fun.interval.isinterior(x)
-            out[idx] = fun(x[idx])
-
-        # evaluate the breakpoint data for x at a breakpoint
-        breakpoints = self.breakpoints
-        for breakpoint in breakpoints:
-            out[x==breakpoint] = self.breakdata[breakpoint]
-
-        # first and last funs used to evaluate outside of the chebfun domain
-        lpts, rpts = x < breakpoints[0], x > breakpoints[-1]
-        out[lpts] = self.funs[0](x[lpts])
-        out[rpts] = self.funs[-1](x[rpts])
-        return out
-
-    def __init__(self, funs):
-        self.funs = check_funs(funs)
-        self.breakdata = compute_breakdata(self.funs)
-        self.transposed = False
-
-    def __iter__(self):
-        return self.funs.__iter__()
-
-    def __mul__(self, f):
-        return self._apply_binop(f, operator.mul)
-
-    def __neg__(self):
-        return self.__class__(-self.funs)
-
-    def __pos__(self):
-        return self
-
-    def __rtruediv__(self, c):
-        # Executed when truediv(f, self) fails, which is to say whenever c
-        # is not a Chebfun. We proceeed on the assumption f is a scalar.
-        constfun = lambda x: .0*x + c
-        newfuns = []
-        for fun in self:
-            quotnt = lambda x: constfun(x) / fun(x)
-            newfun = fun.initfun_adaptive(quotnt, fun.interval)
-            newfuns.append(newfun)
-        return self.__class__(newfuns)
-
-    @self_empty("chebfun<empty>")
-    def __repr__(self):
-        rowcol = "row" if self.transposed else "column"
-        numpcs = self.funs.size
-        plural = "" if numpcs == 1 else "s"
-        header = "chebfun {} ({} smooth piece{})\n"\
-            .format(rowcol, numpcs, plural)
-        toprow = "       interval       length     endpoint values\n"
-        tmplat = "[{:8.2g},{:8.2g}]   {:6}  {:8.2g} {:8.2g}\n"
-        rowdta = ""
-        for fun in self:
-            endpts = fun.support
-            xl, xr = endpts
-            fl, fr = fun(endpts)
-            row = tmplat.format(xl, xr, fun.size, fl, fr)
-            rowdta += row
-        btmrow = "vertical scale = {:3.2g}".format(self.vscale)
-        btmxtr = "" if numpcs == 1 else \
-            "    total length = {}".format(sum([f.size for f in self]))
-        return header + toprow + rowdta + btmrow + btmxtr
-
-    def __rsub__(self, f):
-        return -(self-f)
-
-    def __truediv__(self, f):
-        return self._apply_binop(f, operator.truediv)
-
-    __rmul__ = __mul__
-    __div__ = __truediv__
-    __rdiv__ = __rtruediv__
-    __radd__ = __add__
-
-    def __str__(self):
-        rowcol = "row" if self.transposed else "col"
-        out = "<chebfun-{},{},{}>\n".format(
-            rowcol, self.funs.size, sum([f.size for f in self]))
-        return out
-
-    def __sub__(self, f):
-        return self._apply_binop(f, operator.sub)
-
-    # -------------------
-    #  "private" methods
-    # -------------------
-    @self_empty()
-    def _apply_binop(self, f, op):
-        """Funnel method used in the implementation of Chebfun binary
-        operators. The high-level idea is to first break each chebfun into a
-        series of pieces corresponding to the union of the domains of each
-        before applying the supplied binary operator and simplifying. In the
-        case of the second argument being a scalar we don't need to do the
-        simplify step, since at the Tech-level these operations are are defined
-        such that there is no change in the number of coefficients.
-        """
-        try:
-            if f.isempty:
-                return f
-        except:
-            pass
-        if np.isscalar(f):
-            chbfn1 = self
-            chbfn2 = f * np.ones(self.funs.size)
-            simplify = False
-        else:
-            newdom = self.domain.union(f.domain)
-            chbfn1 = self._break(newdom)
-            chbfn2 = f._break(newdom)
-            simplify = True
-        newfuns = []
-        for fun1, fun2 in zip(chbfn1, chbfn2):
-            newfun = op(fun1, fun2)
-            if simplify:
-                newfun = newfun.simplify()
-            newfuns.append(newfun)
-        return self.__class__(newfuns)
-
-
-    def _break(self, targetdomain):
-        """Resamples self to the supplied Domain object, targetdomain. This
-        method is intended as private since one will typically need to have
-        called either Domain.union(f), or Domain.merge(f) prior to call."""
-        newfuns = []
-        subintervals = targetdomain.intervals
-        interval = next(subintervals) # next(..) for Python2/3 compatibility
-        for fun in self:
-            while interval in fun.interval:
-                newfun = fun.restrict(interval)
-                newfuns.append(newfun)
-                try:
-                    interval = next(subintervals)
-                except StopIteration:
-                    break
-        return self.__class__(newfuns)
-
-    # ------------
-    #  properties
-    # ------------
-    @property
-    def breakpoints(self):
-        return np.array([x for x in self.breakdata.keys()])
-
-    @property
-    @self_empty(np.array([]))
-    def domain(self):
-        """Construct and return a Domain object corresponding to self"""
-        return Domain.from_chebfun(self)
-
-    @property
-    @self_empty(np.array([]))
-    def support(self):
-        """Return an array containing the first and last breakpoints"""
-        return self.breakpoints[[0,-1]]
-
-    @property
-    @self_empty(0)
-    def hscale(self):
-        return np.abs(self.support).max()
-
-    @property
-    @self_empty(False)
-    def isconst(self):
-        # TODO: find an abstract way of referencing funs[0].coeffs[0]
-        c = self.funs[0].coeffs[0]
-        return all(fun.isconst and fun.coeffs[0]==c for fun in self)
-
-    @property
-    def isempty(self):
-        return self.funs.size == 0
-
-    @property
-    @self_empty(0)
-    def vscale(self):
-        return max([fun.vscale for fun in self])
-
-    @property
-    @self_empty()
-    def x(self):
-        """Return a Chebfun representing the identity the support of self"""
-        return self.__class__.initidentity(self.support)
-
-    # -----------
-    #  utilities
-    # -----------
-    def copy(self):
-        return self.__class__([fun.copy() for fun in self])
-
-    @self_empty()
-    def _restrict(self, subinterval):
-        """Restrict a chebfun to a subinterval, without simplifying"""
-        newdom = self.domain.restrict(Domain(subinterval))
-        return self._break(newdom)
-
-    @self_empty()
-    def simplify(self):
-        """Simplify each fun in the chebfun"""
-        return self.__class__([fun.simplify() for fun in self])
-
-    def restrict(self, subinterval):
-        """Restrict a chebfun to a subinterval"""
-        return self._restrict(subinterval).simplify()
-
-    @self_empty(np.array([]))
-    def roots(self):
-        allrts = []
-        prvrts = np.array([])
-        htol = 1e2 * self.hscale * DefaultPrefs.eps
-        for fun in self:
-            rts = fun.roots()
-            # ignore first root if equal to the last root of previous fun
-            # TODO: there could be multiple roots at breakpoints
-            if prvrts.size > 0 and rts.size > 0:
-                if abs(prvrts[-1]-rts[0]) <= htol:
-                    rts = rts[1:]
-            allrts.append(rts)
-            prvrts = rts
-        return np.concatenate([x for x in allrts])
-
-    # ----------
-    #  calculus
-    # ----------
-    def cumsum(self):
-        newfuns = []
-        prevfun = None
-        for fun in self:
-            integral = fun.cumsum()
-            if prevfun:
-                # enforce continuity by adding the function value
-                # at the right endpoint of the previous fun
-                _, fb = prevfun.endvalues
-                integral = integral + fb
-            newfuns.append(integral)
-            prevfun = integral
-        return self.__class__(newfuns)
-
-    def diff(self):
-        dfuns = np.array([fun.diff() for fun in self])
-        return self.__class__(dfuns)
-
-    def sum(self):
-        return sum([fun.sum() for fun in self])
-
-    # ----------
-    #  plotting
-    # ----------
-    def plot(self, ax=None, *args, **kwargs):
-        ax = ax if ax else plt.gca()
-        a, b = self.support
-        xx = np.linspace(a, b, 2001)
-        ax.plot(xx, self(xx), *args, **kwargs)
-        return ax
-
-    def plotcoeffs(self, ax=None, *args, **kwargs):
-        ax = ax if ax else plt.gca()
-        for fun in self:
-            fun.plotcoeffs(ax=ax)
-        return ax
-
-    # ----------
-    #  utilities
-    # ----------
-    @self_empty()
-    @cast_arg_to_chebfun
-    def maximum(self, other):
-        diffnc = self - other
-        joined = self.domain.union(other.domain)
-        newdom = joined.merge(diffnc.roots())
-        funsA = self._break(newdom).funs
-        funsB = other._break(newdom).funs
-        x0 = np.mean(newdom[:2])
-        if self(x0) > other(x0):
-            funsA[1::2] = funsB[1::2]
-        else:
-            funsA[0::2] = funsB[0::2]
-        funs = [x.simplify() for x in funsA]
-        return self.__class__(funs)
-
-# ---------------------------
-#  numpy Universal functions
-# ---------------------------
-def addUfunc(op):
-    @self_empty()
-    def method(self):
-        return self.__class__([op(fun) for fun in self])
-    name = op.__name__
-    method.__name__ = name
-    method.__doc__ = "TODO: CHANGE THIS TO SOMETHING MEANINGFUL"
-    setattr(Chebfun, name, method)
-
-ufuncs = (
-    np.arccos, np.arccosh, np.arcsin, np.arcsinh, np.arctan, np.arctanh,
-    np.cos, np.cosh, np.exp, np.exp2, np.expm1, np.log, np.log2, np.log10,
-    np.log1p, np.sinh, np.sin, np.tan, np.tanh, np.sqrt,
-)
-
-for op in ufuncs:
-    addUfunc(op)
->>>>>>> eee46bb1
+    addUfunc(op)